--- conflicted
+++ resolved
@@ -5,11 +5,6 @@
 It uses a Git SubTree workflow to pull the release version of the sub repositories.
 
 DO NOT MODIFY THE CONTENTS OF THE 'src' DIRECTORY DIRECTLY.
-
-<<<<<<< HEAD
-## End user Documentation
-
-If you wish to just use the DO3SE model to run simulations, please see the [DO3SE documentation](https://do3se.readthedocs.io/en/latest/).
 
 ## Updating versions
 
@@ -31,45 +26,4 @@
 
 If a sub repository has changed and the version of pyDO3SE hasn't also been updated
 the command will throw an error. This is to ensure that we can keep the version of
-pyDO3SE-open in sync with the version of pyDO3SE.
-
-To pull specific versions of the sub repositories, use the following command:
-
-```bash
-./.subtree/pull_specific_versions.sh <pyDO3SE_VERSION> <THERMAL_TIME_VERSION> <do3se_phenology_VERSION> <do3se_met_VERSION>
-```
-
-## Environment setup
-
-You will need to first install `uv` see the [uv documentation](https://docs.astral.sh/uv/getting-started/installation/) for more information.
-
-If setting up for the first time, run the following commands:
-
-- `scripts/env.init.sh`
-
-If updating the environment, run the following commands:
-
-- `scripts/env.refresh.sh`
-=======
-## Updating versions
-
-To pull changes to the sub repositories, use the following command:
-
-```bash
-./.subtree/clone_and_pull.sh pull main
-```
-
-This will pull the latest changes from the 'main' branch of the sub repositories.
-
-To snapshot a version run the following command:
-
-```bash
-./.subtree/snapshot_versions.sh
-```
-
-This will create a new commit with the current versions of the sub repositories.
-
-If a sub repository has changed and the version of pyDO3SE hasn't also been updated
-the command will throw an error. This is to ensure that we can keep the version of
-pyDO3SE-open in sync with the version of pyDO3SE.
->>>>>>> 8c695416
+pyDO3SE-open in sync with the version of pyDO3SE.